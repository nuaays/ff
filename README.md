--- conflicted
+++ resolved
@@ -1,278 +1,141 @@
-<<<<<<< HEAD
-# Fuso :  扶桑
-A fast, stable, cross-platform and efficient intranet penetration and port forwarding tool
-
-一款 快速🚀 稳定 跨平台 高效的内网穿透，端口转发工具
-
-[![Author](https://img.shields.io/badge/Author-editso-blueviolet)](https://github.com/editso) 
-[![Daza](https://img.shields.io/badge/Misc-1x2Bytes-blueviolet)](https://github.com/B1eed) 
-[![Daza](https://img.shields.io/badge/Misc-ifishzz-blueviolet)](https://github.com/ifishzz) 
-[![Bin](https://img.shields.io/badge/Fuso-Bin-ff69b4)](https://github.com/editso/fuso/releases) 
-[![GitHub issues](https://img.shields.io/github/issues/editso/fuso)](https://github.com/editso/fuso/issues) 
-[![Github Stars](https://img.shields.io/github/stars/editso/fuso)](https://github.com/editso/fuso) 
-[![GitHub forks](https://img.shields.io/github/forks/editso/fuso)](https://github.com/editso/fuso)
-[![GitHub license](https://img.shields.io/github/license/editso/fuso)](https://github.com/editso/fuso)
-[![Downloads](https://img.shields.io/github/downloads/editso/fuso/total?label=Release%20Download)](https://github.com/editso/fuso/releases/latest)
-
-### Fuso make PortForward & IntranetAccess Easy
-
-👉 这是一款用于内网穿透 端口转发的工具,帮助运维,开发人员快速部署与接入内网
-
-👉 传输采用`Rsa + Aes`加密
-
-👉 该项目可直接当做库来使用
-
-👉 目前该项目还处于初步开发阶段，欢迎提出功能与意见´◡`
-
-### ✨Demo
-
-![Demo](demo/demo.gif)
-
-
-### 👀如何使用 (How to use) ❓
-1. 你需要先[下载](https://github.com/editso/fuso/releases/latest)或[构建](#Build)`Fuso`
-2. `fuso` 分为客户端(`fuc`)与服务端(`fus`)
-3. 将你下载或构建好的`fus`程序[部署](#服务端部署)到服务器
-4. 将你下载或构建好的`fuc`程序[部署](#客户端部署)到你需要穿透的电脑上
-5. [多级代理截图演示#24](https://github.com/editso/fuso/issues/24)
-6. [新功能扩展提议](https://github.com/editso/fuso/issues/25)
-
-#### 服务端部署
-1. 采用参数传递的形式来部署无需任何配置文件, 并且配置简单大多情况下可使用默认配置
-
-2. **参数说明**    
-`-h`: 绑定的地址
-`-p`: 监听的端口, 也就是客户端需要连接到服务端的端口  
-`-l`: 日志信息级别 (`debug`, `info`, `trace`, `error`, `warn`)  
-`--auth`: 认证方式 (预留, 暂未实现)   
-`--secret`: 密码 (预留, 暂未实现)  
-`-v`: 该参数打印的版本目前无效  
-`-h`: 获取帮助信息
-
-
-#### 客户端部署
-1. 客户端配置相对服务端来说可能会复杂一点, 但大多数情况下也可使用默认配置
- 
-2. **参数说明**   
-fuc [options] <server-host> <server-port>  
-`<server-host>`: 服务端地址, 支持域名  
-`<server-port>`: 服务端监听的端口  
-`-h` | `--forward-host`: 需要转发的地址, 也就是穿透地址  
-`-p` | `--forward-host`: 转发的端口, 需要配合 `-h`参数  
-`-b` | `--visit-port`: 真实映射成功后访问的端口号, 不指定将自动分配  
-`-n` | `--name`: 一个标识, 映射服务的名称   
-`-t` | `--forward-type`: 转发类型, 默认自动判定类型 支持: [`socks5`, `forward`]  
-`--crypt-type`: 传输加密类型 默认使用`aes`加密  
-`--crypt-secret`: 传输加密密钥, 默认随机  
-`--handsnake`: 前置握手方式, 默认不进行前置握手, 支持: [`websocket`]  
-`--bridge-host`: 本地桥接绑定地址    
-`--bridge-port`: 本地桥接监听端口    
-`--s5-pwd`: `Socks5`认证时的连接密码, 默认不需要  
-`-P | --fuso-pwd`: 连接到服务端所需密码(预留, 暂未实现)  
-`-l`: 日志信息级别 (`debug`, `info`, `trace`, `error`, `warn`)  
-
-```
-# 一个转发例子
-# 服务端绑定在 xxx.xxx.xxx.xxx:9003
-# 转发内网中 10.10.10.8:80 到 xxx.xxx.xxx.xxx:8080
-# 需要注意的是:
-# 10.10.10.8 必须是能 ping 通的
-# 80 端口必须有服务在运行
-# 服务端已经在运行,并且服务端80端口没有被占用
-
-# 运行: 
-> fuc -h 10.10.10.8 -p 80 -b 8080 xxx.xxx.xxx.xxx 9003
-
-# 该命令运行后既可以是转发模式, 也可以是Socks5模式都可以使用8080端口进行访问
-
-
-# 一个桥接例子
-# 什么时候能用到桥接模式呢? 
-# 比如: 
-#  你的内网中只有一台机器可以出网, 但是我想访问不能出网机器上所运行的服务
-#  那么此时就可以使用桥接模式, 通过可以在出网的机器上开启桥接模式来转发不能出网的服务
-#  前提是你不能出网的机器和可以出网的机器在同一个内网中, 并且可以相互 ping 通
-
-# 在可以出网的机器上开启桥接 (0.0.0.0:9004)
-# 假设可以出网的内网ip地址为 10.10.10.5
-# 运行:
-> fuc -h 10.10.10.8 -p 80 -b 8080 --bridge-host 0.0.0.0 --bridge-port 9004 xxx.xxx.xxx.xxx 9003
-
-# 在不可以出网的机器上需要穿透80服务, 并且服务端监听8081端口
-# 此时fuc的服务端地址就不应该是服务器地址, 因为并不能出网, 所以需要连接到开启桥接服务的地址
-# 运行:
-> fuc -h 127.0.0.1 -p 80 -b 8081 10.10.10.5 9004
-
-
-# 另一种桥接做法
-# 假设不能出网机器的ip地址为 10.10.10.6
-# 在可以出网的机器上运行:
-> fuc -h 10.10.10.6 -p 80 -b 8081 xxx.xxx.xxx.xxx 9003
-
-# 此时也可以达到效果, 但是这样一来可以出网的就无法转发自己所监听的服务
-
-```
-
-
-### 🤔Features
-| Name           | <font color="green">✔(Achieved)</font> / <font color="red">❌(Unrealized)</font>) |
-| -------------- | -------------------------------------------------------------------------------- |
-| 基本转发       | <font color="green">✔</font>                                                     |
-| 传输加密       | <font color="green">✔</font>                                                     |
-| Socks5代理     | <font color="green">✔</font>                                                     |
-| Socks5 Udp转发 | <font color="green">✔</font>                                                     |
-| Udp (kcp)支持  | ❌                                                                                |
-| 多映射         | <font color="green">✔</font>                                                     |
-| 级联代理       | <font color="green">✔</font>                                                     |
-| 数据传输压缩   | ❌                                                                                |
-| Websocket      | <font color="green">✔</font>                                                     |
-| `Rsa`加密      | <font color="green">✔</font>                                                     |
-| `Aes`加密      | <font color="green">✔</font>                                                     |
-
-### 😶部分功能还待完善敬请期待..
-
-### 注意
-- 本项目所用技术**仅用于学习交流**，**请勿直接用于任何商业场合和非法用途**。
-=======
-# Fuso :  扶桑
-A fast, stable, cross-platform and efficient intranet penetration and port forwarding tool
-
-一款 快速🚀 稳定 跨平台 高效的内网穿透，端口转发工具
-
-[![Author](https://img.shields.io/badge/Author-editso-blueviolet)](https://github.com/editso) 
-[![Daza](https://img.shields.io/badge/Misc-1x2Bytes-blueviolet)](https://github.com/B1eed) 
-[![Daza](https://img.shields.io/badge/Misc-ifishzz-blueviolet)](https://github.com/ifishzz) 
-[![Bin](https://img.shields.io/badge/Fuso-Bin-ff69b4)](https://github.com/editso/fuso/releases) 
-[![GitHub issues](https://img.shields.io/github/issues/editso/fuso)](https://github.com/editso/fuso/issues) 
-[![Github Stars](https://img.shields.io/github/stars/editso/fuso)](https://github.com/editso/fuso) 
-[![GitHub forks](https://img.shields.io/github/forks/editso/fuso)](https://github.com/editso/fuso)
-[![GitHub license](https://img.shields.io/github/license/editso/fuso)](https://github.com/editso/fuso)
-[![Downloads](https://img.shields.io/github/downloads/editso/fuso/total?label=Release%20Download)](https://github.com/editso/fuso/releases/latest)
-
-
-### 项目重构计划
-1. 支持`tokio` & `smol` 或`自定义运行时`
-2. 支持更多协议,如 `quic`, `kcp`
-3. 完全重写设计(以前写的太烂)
-4. 可以用配置文件的形式来运行,该功能可在编译时进行选择
-5. 可自己扩展其他协议
-6. 连接信息查询接口
-7. 简单ui管理面板
-8. 设计上去除`async_trait`库
-9. 尽可能的的减少额外开销
-10. 传输加密 功能
-11. 有些情况下可能不需要内网穿透而是直接直连，所以加入直连功能
-12. 级联代理功能
-14. 连接鉴权功能
-15. udp打洞功能
-16. 分功能进行编译, 也就是说可以自己选择需要的功能来编译
-
-### ✨Demo
-
-![Demo](demo/demo.gif)
-
-
-### 👀如何使用 (How to use) ❓
-1. 你需要先[下载](https://github.com/editso/fuso/releases/latest)或[构建](#Build)`Fuso`
-2. `fuso` 分为客户端(`fuc`)与服务端(`fus`)
-3. 将你下载或构建好的`fus`程序[部署](#服务端部署)到服务器
-4. 将你下载或构建好的`fuc`程序[部署](#客户端部署)到你需要穿透的电脑上
-
-#### 服务端部署
-1. 采用参数传递的形式来部署无需任何配置文件, 并且配置简单大多情况下可使用默认配置
-
-2. **参数说明**    
-`-h`: 绑定的地址
-`-p`: 监听的端口, 也就是客户端需要连接到服务端的端口  
-`-l`: 日志信息级别 (`debug`, `info`, `trace`, `error`, `warn`)  
-`--auth`: 认证方式 (预留, 暂未实现)   
-`--secret`: 密码 (预留, 暂未实现)  
-`-v`: 该参数打印的版本目前无效  
-`-h`: 获取帮助信息
-
-
-#### 客户端部署
-1. 客户端配置相对服务端来说可能会复杂一点, 但大多数情况下也可使用默认配置
- 
-2. **参数说明**   
-fuc [options] <server-host> <server-port>  
-`<server-host>`: 服务端地址, 支持域名  
-`<server-port>`: 服务端监听的端口  
-`-h` | `--forward-host`: 需要转发的地址, 也就是穿透地址  
-`-p` | `--forward-host`: 转发的端口, 需要配合 `-h`参数  
-`-b` | `--visit-port`: 真实映射成功后访问的端口号, 不指定将自动分配  
-`-n` | `--name`: 一个标识, 映射服务的名称   
-`-t` | `--forward-type`: 转发类型, 默认自动判定类型 支持: [`socks5`, `forward`]  
-`--crypt-type`: 传输加密类型 默认使用`aes`加密  
-`--crypt-secret`: 传输加密密钥, 默认随机  
-`--handsnake`: 前置握手方式, 默认不进行前置握手, 支持: [`websocket`]  
-`--bridge-host`: 本地桥接绑定地址    
-`--bridge-port`: 本地桥接监听端口    
-`--s5-pwd`: `Socks5`认证时的连接密码, 默认不需要  
-`-P | --fuso-pwd`: 连接到服务端所需密码(预留, 暂未实现)  
-`-l`: 日志信息级别 (`debug`, `info`, `trace`, `error`, `warn`)  
-
-```
-# 一个转发例子
-# 服务端绑定在 xxx.xxx.xxx.xxx:9003
-# 转发内网中 10.10.10.8:80 到 xxx.xxx.xxx.xxx:8080
-# 需要注意的是:
-# 10.10.10.8 必须是能 ping 通的
-# 80 端口必须有服务在运行
-# 服务端已经在运行,并且服务端80端口没有被占用
-
-# 运行: 
-> fuc -h 10.10.10.8 -p 80 -b 8080 xxx.xxx.xxx.xxx 9003
-
-# 该命令运行后既可以是转发模式, 也可以是Socks5模式都可以使用8080端口进行访问
-
-
-# 一个桥接例子
-# 什么时候能用到桥接模式呢? 
-# 比如: 
-#  你的内网中只有一台机器可以出网, 但是我想访问不能出网机器上所运行的服务
-#  那么此时就可以使用桥接模式, 通过可以在出网的机器上开启桥接模式来转发不能出网的服务
-#  前提是你不能出网的机器和可以出网的机器在同一个内网中, 并且可以相互 ping 通
-
-# 在可以出网的机器上开启桥接 (0.0.0.0:9004)
-# 假设可以出网的内网ip地址为 10.10.10.5
-# 运行:
-> fuc -h 10.10.10.8 -p 80 -b 8080 --bridge-host 0.0.0.0 --bridge-port 9004 xxx.xxx.xxx.xxx 9003
-
-# 在不可以出网的机器上需要穿透80服务, 并且服务端监听8081端口
-# 此时fuc的服务端地址就不应该是服务器地址, 因为并不能出网, 所以需要连接到开启桥接服务的地址
-# 运行:
-> fuc -h 127.0.0.1 -p 80 -b 8081 10.10.10.5 9004
-
-
-# 另一种桥接做法
-# 假设不能出网机器的ip地址为 10.10.10.6
-# 在可以出网的机器上运行:
-> fuc -h 10.10.10.6 -p 80 -b 8081 xxx.xxx.xxx.xxx 9003
-
-# 此时也可以达到效果, 但是这样一来可以出网的就无法转发自己所监听的服务
-
-```
-
-
-### 🤔Features
-| Name           | <font color="green">✔(Achieved)</font> / <font color="red">❌(Unrealized)</font>) |
-| -------------- | -------------------------------------------------------------------------------- |
-| 基本转发       | <font color="green">✔</font>                                                     |
-| 传输加密       | <font color="green">✔</font>                                                     |
-| Socks5代理     | <font color="green">✔</font>                                                     |
-| Socks5 Udp转发 | <font color="green">✔</font>                                                     |
-| Udp (kcp)支持  | ❌                                                                                |
-| 多映射         | <font color="green">✔</font>                                                     |
-| 级联代理       | <font color="green">✔</font>                                                     |
-| 数据传输压缩   | ❌                                                                                |
-| Websocket      | <font color="green">✔</font>                                                     |
-| `Rsa`加密      | <font color="green">✔</font>                                                     |
-| `Aes`加密      | <font color="green">✔</font>                                                     |
-
-### 😶部分功能还待完善敬请期待..
-
-### 注意
-- 本项目所用技术**仅用于学习交流**，**请勿直接用于任何商业场合和非法用途**。
-
->>>>>>> d2ea2238
+# Fuso :  扶桑
+A fast, stable, cross-platform and efficient intranet penetration and port forwarding tool
+
+一款 快速🚀 稳定 跨平台 高效的内网穿透，端口转发工具
+
+[![Author](https://img.shields.io/badge/Author-editso-blueviolet)](https://github.com/editso) 
+[![Daza](https://img.shields.io/badge/Misc-1x2Bytes-blueviolet)](https://github.com/B1eed) 
+[![Daza](https://img.shields.io/badge/Misc-ifishzz-blueviolet)](https://github.com/ifishzz) 
+[![Bin](https://img.shields.io/badge/Fuso-Bin-ff69b4)](https://github.com/editso/fuso/releases) 
+[![GitHub issues](https://img.shields.io/github/issues/editso/fuso)](https://github.com/editso/fuso/issues) 
+[![Github Stars](https://img.shields.io/github/stars/editso/fuso)](https://github.com/editso/fuso) 
+[![GitHub forks](https://img.shields.io/github/forks/editso/fuso)](https://github.com/editso/fuso)
+[![GitHub license](https://img.shields.io/github/license/editso/fuso)](https://github.com/editso/fuso)
+[![Downloads](https://img.shields.io/github/downloads/editso/fuso/total?label=Release%20Download)](https://github.com/editso/fuso/releases/latest)
+
+
+### 项目重构计划
+1. 支持`tokio` & `smol` 或`自定义运行时`
+2. 支持更多协议,如 `quic`, `kcp`
+3. 完全重写设计(以前写的太烂)
+4. 可以用配置文件的形式来运行,该功能可在编译时进行选择
+5. 可自己扩展其他协议
+6. 连接信息查询接口
+7. 简单ui管理面板
+8. 设计上去除`async_trait`库
+9. 尽可能的的减少额外开销
+10. 传输加密 功能
+11. 有些情况下可能不需要内网穿透而是直接直连，所以加入直连功能
+12. 级联代理功能
+14. 连接鉴权功能
+15. udp打洞功能
+16. 分功能进行编译, 也就是说可以自己选择需要的功能来编译
+
+### ✨Demo
+
+![Demo](demo/demo.gif)
+
+
+### 👀如何使用 (How to use) ❓
+1. 你需要先[下载](https://github.com/editso/fuso/releases/latest)或[构建](#Build)`Fuso`
+2. `fuso` 分为客户端(`fuc`)与服务端(`fus`)
+3. 将你下载或构建好的`fus`程序[部署](#服务端部署)到服务器
+4. 将你下载或构建好的`fuc`程序[部署](#客户端部署)到你需要穿透的电脑上
+
+#### 服务端部署
+1. 采用参数传递的形式来部署无需任何配置文件, 并且配置简单大多情况下可使用默认配置
+
+2. **参数说明**    
+`-h`: 绑定的地址
+`-p`: 监听的端口, 也就是客户端需要连接到服务端的端口  
+`-l`: 日志信息级别 (`debug`, `info`, `trace`, `error`, `warn`)  
+`--auth`: 认证方式 (预留, 暂未实现)   
+`--secret`: 密码 (预留, 暂未实现)  
+`-v`: 该参数打印的版本目前无效  
+`-h`: 获取帮助信息
+
+
+#### 客户端部署
+1. 客户端配置相对服务端来说可能会复杂一点, 但大多数情况下也可使用默认配置
+ 
+2. **参数说明**   
+fuc [options] <server-host> <server-port>  
+`<server-host>`: 服务端地址, 支持域名  
+`<server-port>`: 服务端监听的端口  
+`-h` | `--forward-host`: 需要转发的地址, 也就是穿透地址  
+`-p` | `--forward-host`: 转发的端口, 需要配合 `-h`参数  
+`-b` | `--visit-port`: 真实映射成功后访问的端口号, 不指定将自动分配  
+`-n` | `--name`: 一个标识, 映射服务的名称   
+`-t` | `--forward-type`: 转发类型, 默认自动判定类型 支持: [`socks5`, `forward`]  
+`--crypt-type`: 传输加密类型 默认使用`aes`加密  
+`--crypt-secret`: 传输加密密钥, 默认随机  
+`--handsnake`: 前置握手方式, 默认不进行前置握手, 支持: [`websocket`]  
+`--bridge-host`: 本地桥接绑定地址    
+`--bridge-port`: 本地桥接监听端口    
+`--s5-pwd`: `Socks5`认证时的连接密码, 默认不需要  
+`-P | --fuso-pwd`: 连接到服务端所需密码(预留, 暂未实现)  
+`-l`: 日志信息级别 (`debug`, `info`, `trace`, `error`, `warn`)  
+
+```
+# 一个转发例子
+# 服务端绑定在 xxx.xxx.xxx.xxx:9003
+# 转发内网中 10.10.10.8:80 到 xxx.xxx.xxx.xxx:8080
+# 需要注意的是:
+# 10.10.10.8 必须是能 ping 通的
+# 80 端口必须有服务在运行
+# 服务端已经在运行,并且服务端80端口没有被占用
+
+# 运行: 
+> fuc -h 10.10.10.8 -p 80 -b 8080 xxx.xxx.xxx.xxx 9003
+
+# 该命令运行后既可以是转发模式, 也可以是Socks5模式都可以使用8080端口进行访问
+
+
+# 一个桥接例子
+# 什么时候能用到桥接模式呢? 
+# 比如: 
+#  你的内网中只有一台机器可以出网, 但是我想访问不能出网机器上所运行的服务
+#  那么此时就可以使用桥接模式, 通过可以在出网的机器上开启桥接模式来转发不能出网的服务
+#  前提是你不能出网的机器和可以出网的机器在同一个内网中, 并且可以相互 ping 通
+
+# 在可以出网的机器上开启桥接 (0.0.0.0:9004)
+# 假设可以出网的内网ip地址为 10.10.10.5
+# 运行:
+> fuc -h 10.10.10.8 -p 80 -b 8080 --bridge-host 0.0.0.0 --bridge-port 9004 xxx.xxx.xxx.xxx 9003
+
+# 在不可以出网的机器上需要穿透80服务, 并且服务端监听8081端口
+# 此时fuc的服务端地址就不应该是服务器地址, 因为并不能出网, 所以需要连接到开启桥接服务的地址
+# 运行:
+> fuc -h 127.0.0.1 -p 80 -b 8081 10.10.10.5 9004
+
+
+# 另一种桥接做法
+# 假设不能出网机器的ip地址为 10.10.10.6
+# 在可以出网的机器上运行:
+> fuc -h 10.10.10.6 -p 80 -b 8081 xxx.xxx.xxx.xxx 9003
+
+# 此时也可以达到效果, 但是这样一来可以出网的就无法转发自己所监听的服务
+
+```
+
+
+### 🤔Features
+| Name           | <font color="green">✔(Achieved)</font> / <font color="red">❌(Unrealized)</font>) |
+| -------------- | -------------------------------------------------------------------------------- |
+| 基本转发       | <font color="green">✔</font>                                                     |
+| 传输加密       | <font color="green">✔</font>                                                     |
+| Socks5代理     | <font color="green">✔</font>                                                     |
+| Socks5 Udp转发 | <font color="green">✔</font>                                                     |
+| Udp (kcp)支持  | ❌                                                                                |
+| 多映射         | <font color="green">✔</font>                                                     |
+| 级联代理       | <font color="green">✔</font>                                                     |
+| 数据传输压缩   | ❌                                                                                |
+| Websocket      | <font color="green">✔</font>                                                     |
+| `Rsa`加密      | <font color="green">✔</font>                                                     |
+| `Aes`加密      | <font color="green">✔</font>                                                     |
+
+### 😶部分功能还待完善敬请期待..
+
+### 注意
+- 本项目所用技术**仅用于学习交流**，**请勿直接用于任何商业场合和非法用途**。
+